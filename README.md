# Brain Beaver :beaver:
  
## What is this?
  
- 마크다운 파일들을 대신 읽어 주요 내용을 요약하고 키워드를 추출합니다.
- `연두색 ~ 초록색` : 임베딩/벡터유사도를 기반으로 서로 연관된 것들을 연결하고 그래프 형태로 시각화합니다.
- `빨간색` : 웹에서 검색했을 때 반대되는 의견이 있으면 그래프로 연결해서 보여줍니다.
  
![](demo_001.png)
그림1 : 노드를 선택하면 세부내용을 볼 수 있다.
  
![](demo_002.png)
그림2 : 빨간색 노드는 웹으로 검색했을 때 잘못됐을 가능성이 높은 지식이다.
  
  
  
## Getting Started
  
- DB와 관련 컨테이너를 빌드하고 기동한다.
```bash
cd bb_docker
sudo docker compose build
docker compose up
```
  
<<<<<<< HEAD
- 파이썬 의존성을 설치
=======
- 파이썬 의존성을 설치하고 앱을 기동한다
>>>>>>> d38d5c4b
```bash
cd bb_src/Python.FastApi
python -m venv .venv
. .venv/bin/activate
pip install -r python/requirements
```

- 파이썬 앱 기동
```
cd bb_src/Python.FastApi
python app.py
```
  
- 마크다운 데이터 경로, 모델 종류 등은 `app.py`에서 설정한다.
<<<<<<< HEAD
- OpenAI, Naver 검색 키 등은 `config.properties`, `secret.properties`에서 설정한다.
  - `secret.properties`는 `secret.sample.properties`을 참고해 작성하면 된다.
=======



## Etc

- 제 로컬환경은 Python 3.12, Mac M1임. Python 3.13에서 일부 의존성 충돌 있음.
- Debian OS는 psycopg2 대신 apt 등으로 psycopg2-binary 패키지 설치 필요.
>>>>>>> d38d5c4b
<|MERGE_RESOLUTION|>--- conflicted
+++ resolved
@@ -23,11 +23,7 @@
 docker compose up
 ```
   
-<<<<<<< HEAD
 - 파이썬 의존성을 설치
-=======
-- 파이썬 의존성을 설치하고 앱을 기동한다
->>>>>>> d38d5c4b
 ```bash
 cd bb_src/Python.FastApi
 python -m venv .venv
@@ -41,16 +37,9 @@
 python app.py
 ```
   
-- 마크다운 데이터 경로, 모델 종류 등은 `app.py`에서 설정한다.
-<<<<<<< HEAD
-- OpenAI, Naver 검색 키 등은 `config.properties`, `secret.properties`에서 설정한다.
-  - `secret.properties`는 `secret.sample.properties`을 참고해 작성하면 된다.
-=======
-
-
-
-## Etc
-
-- 제 로컬환경은 Python 3.12, Mac M1임. Python 3.13에서 일부 의존성 충돌 있음.
-- Debian OS는 psycopg2 대신 apt 등으로 psycopg2-binary 패키지 설치 필요.
->>>>>>> d38d5c4b
+- 그외 설정사항
+  - 마크다운 데이터 경로, 모델 종류 등은 `app.py`에서 설정
+  - OpenAI, Naver 검색 키 등은 `config.properties`, `secret.properties`에서 설정
+  - `secret.properties`는 `secret.sample.properties`을 참고해 작성
+  - `Python 3.12`, `Mac M1`에서 작업함. `Python 3.13`에서 일부 의존성 충돌 있음
+  - Debian OS는 `psycopg2` 대신 apt 등으로 `psycopg2-binary` 패키지 설치 필요